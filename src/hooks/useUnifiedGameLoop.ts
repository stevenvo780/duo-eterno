--- conflicted
+++ resolved
@@ -5,12 +5,6 @@
 
 import { useEffect, useRef } from 'react';
 import { useGame } from './useGame';
-<<<<<<< HEAD
-import { getGameIntervals } from '../config/gameConfig';
-import { applyUnifiedHomeostasis } from '../utils/homeostasisSystem';
-import { getEntityZone } from '../utils/mapGeneration';
-import type { Entity, EntityMood, EntityStats } from '../types';
-=======
 import type { GameState } from '../types';
 import { useUpgrades } from './useUpgrades';
 import { getGameIntervals, gameConfig } from '../config/gameConfig';
@@ -21,7 +15,6 @@
 import { HEALTH_CONFIG } from '../constants/gameConstants';
 import { logGeneral } from '../utils/logger';
 import type { Entity, EntityMood } from '../types';
->>>>>>> c611bd92
 
 interface GameLoopStats {
   totalTicks: number;
@@ -33,15 +26,12 @@
 
 export const useUnifiedGameLoop = () => {
   const { gameState, dispatch } = useGame();
-<<<<<<< HEAD
-=======
   const { getUpgradeEffect } = useUpgrades();
 
   const gameStateRef = useRef<GameState>(gameState);
   useEffect(() => {
     gameStateRef.current = gameState;
   }, [gameState]);
->>>>>>> c611bd92
   
   const intervalRef = useRef<number | undefined>(undefined);
   const statsRef = useRef<GameLoopStats>({
@@ -76,21 +66,6 @@
   useEffect(() => {
     const { gameClockInterval } = getGameIntervals();
     intervalRef.current = window.setInterval(() => {
-<<<<<<< HEAD
-      // Actualizar estado y mood de cada entidad usando homeostasis unificada
-      gameState.entities.forEach(entity => {
-        const companion = gameState.entities.find(e => e.id !== entity.id);
-        const currentZone = getEntityZone(entity.position, gameState.zones);
-        
-        // Aplicar homeostasis unificada que incluye todos los efectos
-        const newStats = applyUnifiedHomeostasis(
-          entity,
-          companion || null,
-          gameState.resonance,
-          currentZone,
-          1.0 // deltaTime incrementado de 0.5 a 1.0 para más cambio por tick
-        );
-=======
       const now = Date.now();
       const deltaTime = now - statsRef.current.lastTickTime;
       const stats = statsRef.current;
@@ -106,6 +81,7 @@
         dispatch({ type: 'TICK', payload: deltaTime });
         
         const livingEntities = gameStateRef.current.entities.filter(entity => !entity.isDead);
+        const upgradeEffects = createUpgradeEffectsContext(getUpgradeEffect);
         
         // ============ AUTOPOIESIS (cada tick si las condiciones lo permiten) ============
         if (shouldUpdateAutopoiesis() && livingEntities.length > 0) {
@@ -157,24 +133,10 @@
             }
           });
         }
->>>>>>> c611bd92
-        
-        // Mood
-        const newMood = calculateOptimizedMood(newStats, gameState.resonance);
-        if (newMood !== entity.mood) {
-          dispatch({ type: 'UPDATE_ENTITY_MOOD', payload: { entityId: entity.id, mood: newMood } });
-        }
-        
-        // Actualizar stats solo si han cambiado significativamente
-        const hasSignificantChange = Object.keys(newStats).some(key => {
-          const statKey = key as keyof EntityStats;
-          return Math.abs(newStats[statKey] - entity.stats[statKey]) > 0.2; // Umbral reducido para detectar más cambios
-        });
-        
-<<<<<<< HEAD
-        if (hasSignificantChange) {
-          dispatch({ type: 'UPDATE_ENTITY_STATS', payload: { entityId: entity.id, stats: newStats } });
-=======
+        
+        // ============ GAME CLOCK EVENTS (cada ciertos ticks) ============
+        stats.clockTicks++;
+        
         // Verificar salud (cada 4 ticks)
         if (stats.totalTicks % 4 === 0) {
           measureExecutionTime('death-check', () => {
@@ -207,32 +169,8 @@
               }
             }
           });
->>>>>>> c611bd92
-        }
-      });
-
-      // Sistema Together-Time: Incrementar resonancia cuando los agentes están cerca
-      const livingEntities = gameState.entities.filter(e => !e.isDead);
-      if (livingEntities.length === 2) {
-        const [entity1, entity2] = livingEntities;
-        const distance = Math.sqrt(
-          Math.pow(entity1.position.x - entity2.position.x, 2) + 
-          Math.pow(entity1.position.y - entity2.position.y, 2)
-        );
-
-        const CLOSE_DISTANCE = 60; // Aumentar distancia de "cerca" para ser más permisivo
-        
-<<<<<<< HEAD
-        if (distance < CLOSE_DISTANCE) {
-          // Cerca uno del otro - acumular tiempo juntos
-          const newTogetherTime = gameState.togetherTime + gameClockInterval;
-          dispatch({ type: 'UPDATE_TOGETHER_TIME', payload: newTogetherTime });
-
-          // Auto-sustain: +1 resonancia cada 2 segundos cuando están cerca
-          if (newTogetherTime > 0 && newTogetherTime % 2000 < gameClockInterval && gameState.resonance < 100) {
-            const resonanceBonus = Math.min(1, 100 - gameState.resonance);
-            dispatch({ type: 'UPDATE_RESONANCE', payload: gameState.resonance + resonanceBonus });
-=======
+        }
+        
         // Actualizar tiempo juntos y resonancia (cada 2 ticks)
         if (stats.totalTicks % 2 === 0 && livingEntities.length === 2) {
           const [entity1, entity2] = livingEntities;
@@ -284,34 +222,14 @@
             // Decay de resonancia cuando están muy lejos
             const resonanceDecay = (deltaTime / 1000) * 0.5 * gameConfig.gameSpeedMultiplier;
             const newResonance = Math.max(0, gameStateRef.current.resonance - resonanceDecay);
->>>>>>> c611bd92
-            
-            // Mostrar diálogo ocasional (solo cada 10 segundos para no spamear)
-            if (newTogetherTime % 10000 < gameClockInterval && Math.random() < 0.5) {
-              const messages = [
-                "Siento la calidez de tu presencia...",
-                "Juntos somos más fuertes...", 
-                "Nuestro vínculo se fortalece...",
-                "Esta cercanía me tranquiliza..."
-              ];
-              const randomMessage = messages[Math.floor(Math.random() * messages.length)];
-              dispatch({
-                type: 'SHOW_DIALOGUE',
-                payload: { 
-                  message: randomMessage,
-                  speaker: Math.random() < 0.5 ? 'circle' : 'square',
-                  duration: 3000
-                }
+            
+            if (resonanceDecay > 0.01) {
+              dispatch({ 
+                type: 'UPDATE_RESONANCE', 
+                payload: newResonance 
               });
             }
           }
-<<<<<<< HEAD
-        } else {
-          // Están lejos - perder tiempo juntos gradualmente
-          if (gameState.togetherTime > 0) {
-            const decay = Math.min(gameState.togetherTime, gameClockInterval * 2); // Decay 2x más rápido de lo que acumula
-            dispatch({ type: 'UPDATE_TOGETHER_TIME', payload: gameState.togetherTime - decay });
-=======
         }
         
         // Auto-save (cada 20 ticks)
@@ -324,21 +242,21 @@
             logGeneral.debug('Auto-guardado realizado');
           } catch (error) {
             logGeneral.error('Error en auto-guardado', error);
->>>>>>> c611bd92
           }
         }
-      }
-<<<<<<< HEAD
-
-      dispatch({ type: 'TICK' });
-      statsRef.current.totalTicks++;
+        
+        // Log de estadísticas de performance (cada 100 ticks)
+        if (gameConfig.debugMode && stats.totalTicks % 100 === 0) {
+          logGeneral.info('Estadísticas del loop unificado', {
+            totalTicks: stats.totalTicks,
+            autopoiesisTicks: stats.autopoiesisTicks,
+            efficiency: (stats.autopoiesisTicks / stats.totalTicks * 100).toFixed(1) + '%'
+          });
+        }
+      });
     }, gameClockInterval);
     return () => { if (intervalRef.current) clearInterval(intervalRef.current); };
-  }, [gameState.entities, gameState.resonance, gameState.zones, gameState.togetherTime, dispatch]);
-=======
-    };
   }, [dispatch, getUpgradeEffect]);
->>>>>>> c611bd92
 
   return {
     stats: statsRef.current
