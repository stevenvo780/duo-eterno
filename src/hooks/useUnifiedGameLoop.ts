/**
 * Hook centralizado para manejar el loop principal del juego
 * Combina todos los sistemas en un único intervalo optimizado
 */

import { useEffect, useRef, useCallback } from 'react';
import { useGame } from './useGame';
import type { GameState } from '../types';
import { getGameIntervals, gameConfig } from '../config/gameConfig';
import { shouldUpdateAutopoiesis, measureExecutionTime } from '../utils/performanceOptimizer';
import { applyHybridDecay, applySurvivalCosts } from '../utils/activityDynamics';
<<<<<<< HEAD
import { HEALTH_CONFIG, RESONANCE_THRESHOLDS } from '../constants/gameConstants';
=======
import {
  HEALTH_CONFIG,
  RESONANCE_THRESHOLDS,
  FADING_TIMEOUT_MS,
  FADING_RECOVERY_THRESHOLD
} from '../constants/gameConstants';
>>>>>>> 5d11de02
import { logGeneral } from '../utils/logger';
import { dynamicsLogger } from '../utils/dynamicsLogger';
import type { Entity, EntityMood } from '../types';

interface LoopStats {
  totalTicks: number;
  autopoiesisTicks: number;
  movementTicks: number;
  clockTicks: number;
  lastTickTime: number;
}

export const useUnifiedGameLoop = () => {
  const { gameState, dispatch } = useGame();

  const gameStateRef = useRef<GameState>(gameState);
  useEffect(() => {
    gameStateRef.current = gameState;
  }, [gameState]);
  
  const intervalRef = useRef<number | undefined>(undefined);
  const loopStatsRef = useRef<LoopStats>({
    totalTicks: 0,
    autopoiesisTicks: 0,
    movementTicks: 0,
    clockTicks: 0,
    lastTickTime: Date.now()
  });

  // Calcula el mood en base a stats y resonancia
  const calculateOptimizedMood = (stats: Entity['stats'], resonance: number): EntityMood => {
    const criticalFactors = [
      stats.hunger < 15,
      stats.sleepiness < 15,
      stats.loneliness < 15,
      stats.energy < 15,
      stats.money < 10
    ].filter(Boolean).length;
    if (criticalFactors >= 2) return 'ANXIOUS';
    const positiveScore = (stats.happiness + stats.energy + Math.min(100, stats.money)) / 3;
    const negativeScore = (100 - stats.hunger + 100 - stats.sleepiness + 100 - stats.boredom + 100 - stats.loneliness) / 4;
    const bondBonus = resonance > 70 ? 15 : resonance < 30 ? -10 : 0;
    const moodScore = positiveScore - negativeScore + bondBonus;
    if (moodScore > 50 && stats.energy > 60) return 'EXCITED';
    if (moodScore > 25) return 'CONTENT';
    if (moodScore > 5) return 'CALM';
    if (moodScore > -15) return 'TIRED';
    return 'SAD';
  };

  // Maneja transiciones de estado basadas en la resonancia del vínculo
  const updateResonanceStates = useCallback(
    (entities: Entity[], resonanceLevel: number, nowMs: number) => {
      for (const entity of entities) {
      if (resonanceLevel <= 0) {
        if (entity.state !== 'FADING') {
          dispatch({
            type: 'UPDATE_ENTITY_STATE',
            payload: { entityId: entity.id, state: 'FADING' }
          });
        } else if (nowMs - entity.lastStateChange > FADING_TIMEOUT_MS) {
          dispatch({ type: 'KILL_ENTITY', payload: { entityId: entity.id } });
        }
      } else if (entity.state === 'FADING') {
        if (resonanceLevel > FADING_RECOVERY_THRESHOLD) {
          dispatch({
            type: 'UPDATE_ENTITY_STATE',
            payload: { entityId: entity.id, state: 'IDLE' }
          });
        }
      } else if (resonanceLevel < RESONANCE_THRESHOLDS.CRITICAL) {
        if (entity.state !== 'LOW_RESONANCE') {
          dispatch({
            type: 'UPDATE_ENTITY_STATE',
            payload: { entityId: entity.id, state: 'LOW_RESONANCE' }
          });
        }
      } else if (entity.state === 'LOW_RESONANCE') {
        dispatch({
          type: 'UPDATE_ENTITY_STATE',
          payload: { entityId: entity.id, state: 'IDLE' }
        });
      }
    }
  }, [dispatch]);

  useEffect(() => {
    const { gameClockInterval } = getGameIntervals();
    intervalRef.current = window.setInterval(() => {
      const now = Date.now();
      const deltaTime = now - loopStatsRef.current.lastTickTime;
      const loopStats = loopStatsRef.current;
      
      // Throttling de performance
      if (deltaTime < gameClockInterval * 0.8) return;
      
      loopStats.lastTickTime = now;
      loopStats.totalTicks++;

      measureExecutionTime('unified-game-loop', () => {
        // Ejecutar tick base
        dispatch({ type: 'TICK', payload: deltaTime });
        
        const livingEntities = gameStateRef.current.entities.filter(entity => !entity.isDead);

<<<<<<< HEAD
        // ================= ESTADOS POR RESONANCIA =================
        const resonanceLevel = gameStateRef.current.resonance;
        const nowMs = now;
        for (const entity of livingEntities) {
          if (resonanceLevel <= 0) {
            if (entity.state !== 'FADING') {
              dispatch({
                type: 'UPDATE_ENTITY_STATE',
                payload: { entityId: entity.id, state: 'FADING' }
              });
            } else if (nowMs - entity.lastStateChange > 10000) {
              dispatch({ type: 'KILL_ENTITY', payload: { entityId: entity.id } });
            }
          } else if (resonanceLevel < RESONANCE_THRESHOLDS.CRITICAL) {
            if (entity.state !== 'LOW_RESONANCE' && entity.state !== 'FADING') {
              dispatch({
                type: 'UPDATE_ENTITY_STATE',
                payload: { entityId: entity.id, state: 'LOW_RESONANCE' }
              });
            }
          } else {
            if (entity.state === 'LOW_RESONANCE' || entity.state === 'FADING') {
              dispatch({
                type: 'UPDATE_ENTITY_STATE',
                payload: { entityId: entity.id, state: 'IDLE' }
              });
            }
          }
        }
=======
        // Estados por resonancia
        updateResonanceStates(
          livingEntities,
          gameStateRef.current.resonance,
          now
        );
>>>>>>> 5d11de02
        
        // Actualizar stats de autopoiesis
        if (shouldUpdateAutopoiesis() && livingEntities.length > 0) {
          loopStats.autopoiesisTicks++;
          
          measureExecutionTime('autopoiesis-system', () => {
            for (const entity of livingEntities) {
              // Aplicar decay híbrido
              const newStats = applyHybridDecay(
                entity.stats, 
                entity.activity, 
                deltaTime
              );
              
              // Aplicar costos de supervivencia
              const finalStats = applySurvivalCosts(newStats, deltaTime);
              
              // Detectar estadísticas críticas
              const criticalStats = Object.entries(finalStats)
                .filter(([key, value]) => {
                  if (key === 'money') return false;
                  if (key === 'health') return value < 20;
                  if (key === 'energy') return value < 30;
                  if (key === 'happiness') return value < 35;
                  return value < 25;
                })
                .map(([key]) => key);
              
              if (criticalStats.length > 0) {
                dynamicsLogger.logStatsCritical(entity.id, criticalStats, finalStats);
                
                if (criticalStats.length >= 3) {
                  dispatch({
                    type: 'UPDATE_ENTITY_STATS',
                    payload: { 
                      entityId: entity.id, 
                      stats: {
                        hunger: 60,
                        sleepiness: 60,
                        energy: 60,
                        happiness: 60,
                        boredom: 60,
                        loneliness: 60,
                        money: Math.max(20, finalStats.money),
                        health: Math.max(50, finalStats.health)
                      }
                    }
                  });
                  continue;
                }
              }
              
              // Actualizar stats si hay cambios significativos
              const hasSignificantChanges = Object.keys(finalStats).some(key => {
                const statKey = key as keyof Entity['stats'];
                return Math.abs(finalStats[statKey] - entity.stats[statKey]) > 0.1;
              });
              
              if (hasSignificantChanges) {
                const statChanges: Partial<Entity['stats']> = {};
                Object.keys(finalStats).forEach(key => {
                  const statKey = key as keyof Entity['stats'];
                  const change = finalStats[statKey] - entity.stats[statKey];
                  if (Math.abs(change) > 0.1) {
                    statChanges[statKey] = entity.stats[statKey] + change;
                  }
                });
                
                dispatch({
                  type: 'UPDATE_ENTITY_STATS',
                  payload: { entityId: entity.id, stats: statChanges }
                });
              }
              
              // Actualizar mood
              const newMood = calculateOptimizedMood(finalStats, gameStateRef.current.resonance);
              if (newMood !== entity.mood) {
                dynamicsLogger.logMoodChange(entity.id, entity.mood, newMood, finalStats);
                dispatch({
                  type: 'UPDATE_ENTITY_MOOD',
                  payload: { entityId: entity.id, mood: newMood }
                });
              }
            }
          });
        }
        
        // Eventos del reloj de juego
        loopStats.clockTicks++;
        
        // Verificar salud (cada 4 ticks)
        if (loopStats.totalTicks % 4 === 0) {
          measureExecutionTime('death-check', () => {
            for (const entity of livingEntities) {
              const criticalCount = [
                entity.stats.hunger < 5,
                entity.stats.sleepiness < 5,
                entity.stats.loneliness < 5,
                entity.stats.energy < 5
              ].filter(Boolean).length;

              let healthChange = (deltaTime / 1000) * HEALTH_CONFIG.RECOVERY_RATE;
              if (criticalCount > 0) {
                const decay = criticalCount * HEALTH_CONFIG.DECAY_PER_CRITICAL * (deltaTime / 1000);
                healthChange = -decay;
              }

              const newHealth = Math.max(0, Math.min(100, entity.stats.health + healthChange));

              if (Math.abs(newHealth - entity.stats.health) > 0.01) {
                dispatch({
                  type: 'UPDATE_ENTITY_STATS',
                  payload: { entityId: entity.id, stats: { health: newHealth } }
                });
              }

              if (newHealth <= 0) {
                dynamicsLogger.logEntityDeath(entity.id, 'estadísticas críticas', entity.stats);
                dispatch({ type: 'KILL_ENTITY', payload: { entityId: entity.id } });
                logGeneral.warn(`Entidad murió: ${entity.id}`, { stats: entity.stats });
              } else if (Math.abs(newHealth - entity.stats.health) > 1) {
                // Log cambios significativos de salud
                const factors = [];
                if (criticalCount > 0) factors.push(`${criticalCount} stats críticas`);
                else factors.push('recuperación natural');
                dynamicsLogger.logHealthChange(entity.id, entity.stats.health, newHealth, factors);
              }
            }
          });
        }
        
        // Actualizar tiempo juntos y resonancia (cada 2 ticks)
        if (loopStats.totalTicks % 2 === 0 && livingEntities.length === 2) {
          const [entity1, entity2] = livingEntities;
          const distance = Math.sqrt(
            Math.pow(entity1.position.x - entity2.position.x, 2) +
            Math.pow(entity1.position.y - entity2.position.y, 2)
          );
          
            // Distancias de vínculo
          const BOND_DISTANCE = 80;
          const CLOSE_DISTANCE = 50; // Distancia muy cercana para bonus extra
          
          if (distance < BOND_DISTANCE) {
            // Actualizar tiempo juntos
            dispatch({
              type: 'UPDATE_TOGETHER_TIME',
              payload: gameStateRef.current.togetherTime + gameClockInterval
            });
            
            // Calcular incremento de resonancia basado en la proximidad y deltaTime
            const proximityBonus = distance < CLOSE_DISTANCE ? 1.5 : 1.0;
            const baseResonanceIncrement = (deltaTime / 1000) * 2.0 * proximityBonus * gameConfig.gameSpeedMultiplier;
            
            // Ajuste por estado emocional
            let moodBonus = 1.0;
            if ((entity1.mood === 'HAPPY' || entity1.mood === 'EXCITED') &&
                (entity2.mood === 'HAPPY' || entity2.mood === 'EXCITED')) {
              moodBonus = 1.5; // Bonus alto para ambos felices
            } else if ((entity1.mood === 'CONTENT' || entity1.mood === 'CALM') ||
                      (entity2.mood === 'CONTENT' || entity2.mood === 'CALM')) {
              moodBonus = 1.2; // Bonus moderado si al menos uno está bien
            } else if (entity1.mood !== 'SAD' && entity2.mood !== 'SAD') {
              moodBonus = 1.0; // Incremento normal si no están tristes
            } else {
              moodBonus = 0.5; // Reducción si están tristes, pero aún hay incremento
            }
            
            const finalResonanceIncrement = baseResonanceIncrement * moodBonus;
            
            // Aplicar incremento con límite máximo
            const newResonance = Math.min(100, gameStateRef.current.resonance + finalResonanceIncrement);
            
            
            if (finalResonanceIncrement > 0.001) { // Solo actualizar si hay cambio significativo
              dynamicsLogger.logResonanceChange(
                gameStateRef.current.resonance, 
                newResonance, 
                'proximidad y mood bonus', 
                [entity1, entity2]
              );
              
              dispatch({ 
                type: 'UPDATE_RESONANCE', 
                payload: newResonance 
              });
              
              // Log efecto de proximidad
              dynamicsLogger.logProximityEffect([entity1, entity2], distance, 'BONDING');
              
              if (gameConfig.debugMode && loopStats.totalTicks % 10 === 0) {
                logGeneral.debug('Nutriendo vínculo', { 
                  distance: distance.toFixed(1),
                  resonance: gameStateRef.current.resonance.toFixed(2),
                  increment: finalResonanceIncrement.toFixed(4),
                  newResonance: newResonance.toFixed(2)
                });
              }
            }
          } else if (distance > BOND_DISTANCE * 2) {
            // Decay de resonancia cuando están muy lejos (más suave)
            const resonanceDecay = (deltaTime / 1000) * 0.2 * gameConfig.gameSpeedMultiplier;
            const newResonance = Math.max(0, gameStateRef.current.resonance - resonanceDecay);
            
            if (resonanceDecay > 0.001) {
              dynamicsLogger.logResonanceChange(
                gameStateRef.current.resonance,
                newResonance,
                'separación excesiva',
                [entity1, entity2]
              );
              
              dynamicsLogger.logProximityEffect([entity1, entity2], distance, 'SEPARATION');
              
              dispatch({ 
                type: 'UPDATE_RESONANCE', 
                payload: newResonance 
              });
            }
          }
        }
        
        // Auto-save (cada 20 ticks)
        if (loopStats.totalTicks % 20 === 0) {
          try {
            localStorage.setItem('duoEternoState', JSON.stringify({
              ...gameStateRef.current,
              lastSave: now
            }));
            logGeneral.debug('Auto-guardado realizado');
          } catch (error) {
            logGeneral.error('Error en auto-guardado', error);
          }
        }
        
        // Tomar snapshots regulares (cada 50 ticks)
        if (loopStats.totalTicks % 50 === 0) {
          livingEntities.forEach(entity => {
            dynamicsLogger.takeEntitySnapshot(entity);
          });
          
          dynamicsLogger.takeSystemSnapshot(
            gameStateRef.current.resonance,
            gameStateRef.current.togetherTime,
            gameStateRef.current.cycles,
            gameStateRef.current.entities
          );
        }
        
        // Log de estadísticas de performance (cada 100 ticks)
        if (gameConfig.debugMode && loopStats.totalTicks % 100 === 0) {
          logGeneral.info('Estadísticas del loop unificado', {
            totalTicks: loopStats.totalTicks,
            autopoiesisTicks: loopStats.autopoiesisTicks,
            efficiency: (loopStats.autopoiesisTicks / loopStats.totalTicks * 100).toFixed(1) + '%'
          });
          
          // Mostrar reporte de dinámicas en consola si es necesario
        }
      });
    }, gameClockInterval);
    return () => { if (intervalRef.current) clearInterval(intervalRef.current); };
  }, [dispatch, updateResonanceStates]);

  return {
    stats: loopStatsRef.current
  };
};<|MERGE_RESOLUTION|>--- conflicted
+++ resolved
@@ -9,16 +9,12 @@
 import { getGameIntervals, gameConfig } from '../config/gameConfig';
 import { shouldUpdateAutopoiesis, measureExecutionTime } from '../utils/performanceOptimizer';
 import { applyHybridDecay, applySurvivalCosts } from '../utils/activityDynamics';
-<<<<<<< HEAD
-import { HEALTH_CONFIG, RESONANCE_THRESHOLDS } from '../constants/gameConstants';
-=======
 import {
   HEALTH_CONFIG,
   RESONANCE_THRESHOLDS,
   FADING_TIMEOUT_MS,
   FADING_RECOVERY_THRESHOLD
 } from '../constants/gameConstants';
->>>>>>> 5d11de02
 import { logGeneral } from '../utils/logger';
 import { dynamicsLogger } from '../utils/dynamicsLogger';
 import type { Entity, EntityMood } from '../types';
@@ -124,44 +120,12 @@
         
         const livingEntities = gameStateRef.current.entities.filter(entity => !entity.isDead);
 
-<<<<<<< HEAD
-        // ================= ESTADOS POR RESONANCIA =================
-        const resonanceLevel = gameStateRef.current.resonance;
-        const nowMs = now;
-        for (const entity of livingEntities) {
-          if (resonanceLevel <= 0) {
-            if (entity.state !== 'FADING') {
-              dispatch({
-                type: 'UPDATE_ENTITY_STATE',
-                payload: { entityId: entity.id, state: 'FADING' }
-              });
-            } else if (nowMs - entity.lastStateChange > 10000) {
-              dispatch({ type: 'KILL_ENTITY', payload: { entityId: entity.id } });
-            }
-          } else if (resonanceLevel < RESONANCE_THRESHOLDS.CRITICAL) {
-            if (entity.state !== 'LOW_RESONANCE' && entity.state !== 'FADING') {
-              dispatch({
-                type: 'UPDATE_ENTITY_STATE',
-                payload: { entityId: entity.id, state: 'LOW_RESONANCE' }
-              });
-            }
-          } else {
-            if (entity.state === 'LOW_RESONANCE' || entity.state === 'FADING') {
-              dispatch({
-                type: 'UPDATE_ENTITY_STATE',
-                payload: { entityId: entity.id, state: 'IDLE' }
-              });
-            }
-          }
-        }
-=======
         // Estados por resonancia
         updateResonanceStates(
           livingEntities,
           gameStateRef.current.resonance,
           now
         );
->>>>>>> 5d11de02
         
         // Actualizar stats de autopoiesis
         if (shouldUpdateAutopoiesis() && livingEntities.length > 0) {
